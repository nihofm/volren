#version 450 core
#extension GL_NV_shader_atomic_float : enable

layout (local_size_x = 16, local_size_y = 16) in;

layout (binding = 0, rgba32f)   uniform image2D color_prediction;
layout (binding = 1, rgba32f)   uniform image2D color_reference;
layout (binding = 2, rgba32f)   uniform image2D color_backprop;

uniform int bounces;
uniform int seed;
uniform int show_environment;
uniform ivec2 resolution;
uniform int current_sample;

#include "common.glsl"

// ---------------------------------------------------
// forward path tracing

vec3 trace_path(vec3 pos, vec3 dir, inout uint seed) {
    vec3 L = vec3(0), throughput = vec3(1);
    bool free_path = true;
    uint n_paths = 0;
    float t, f_p; // t: end of ray segment (i.e. sampled position or out of volume), f_p: last phase function sample for MIS
    while (sample_volumeDDA(pos, dir, t, throughput, L, seed)) {
    // float pdf;
    // while (sample_volume_raymarch(pos, dir, t, throughput, pdf, seed)) {

        // advance ray
        pos += t * dir;

        // sample light source (environment)
        vec3 w_i;
        const vec4 Le_pdf = sample_environment(rng2(seed), w_i);
        if (Le_pdf.w > 0) {
            f_p = phase_henyey_greenstein(dot(-dir, w_i), vol_phase_g);
            const float mis_weight = 1.f;//show_environment > 0 ? power_heuristic(Le_pdf.w, f_p) : 1.f;
            const float Tr = transmittanceDDA(pos, w_i, seed);
            // const float Tr = transmittance_raymarch(pos, w_i, seed);
            // L += throughput * mis_weight * f_p * Tr * Le_pdf.rgb / Le_pdf.w;
        }

        // early out?
        if (++n_paths >= bounces) { free_path = false; break; }
        // russian roulette
        const float rr_val = luma(throughput);
        if (rr_val < .1f) {
            const float prob = 1 - rr_val;
            if (rng(seed) < prob) { free_path = false; break; }
            throughput /= 1 - prob;
        }

        // scatter ray
        const vec3 scatter_dir = sample_phase_henyey_greenstein(dir, vol_phase_g, rng2(seed));
        f_p = phase_henyey_greenstein(dot(-dir, scatter_dir), vol_phase_g);
        dir = scatter_dir;
    }

    // free path? -> add envmap contribution
    if (free_path && show_environment > 0) {
        const vec3 Le = lookup_environment(dir);
        const float mis_weight = 1.f;//n_paths > 0 ? power_heuristic(f_p, pdf_environment(dir)) : 1.f;
        L += throughput * mis_weight * Le;
    }

    return L;
}

// ---------------------------------------------------
// adjoint delta tracking

void backward_real(const vec3 ipos, const float P_real, const vec3 dy) {
    if (P_real <= 0.f) return;
    const float dx = sum(dy) / (vol_majorant * P_real);
    // add_gradient(ipos, sanitize(dx));
}

void backward_null(const vec3 ipos, const float P_null, const vec3 dy) {
    if (P_null <= 0.f) return;
    const float dx = -sum(dy) / (vol_majorant * P_null);
    // add_gradient(ipos, sanitize(dx));
}

<<<<<<< HEAD
void backward_tf_color(const float tc, const vec3 rgb, const vec3 dy) {
    const float tc_mapped = (tc - tf_window_left) / tf_window_width;
    if (tc_mapped < 0.f || tc_mapped >= 1.f) return;
    const vec3 dx = dy / max(rgb, vec3(0.001));
=======
void backward_tf_color(const float d, const vec3 rgb, const vec3 dy) {
    const float tc = (d - tf_window_left) / tf_window_width;
    const int idx = clamp(int(floor(tc * tf_size)), 0, int(tf_size) - 1);
    const vec3 dx = dy / rgb;
>>>>>>> b960cb7f
    // nearest neighbor TODO: stochastic lerp?
    if (rgb.x > 0) atomicAdd(gradients[idx].x, sanitize(dx.x));
    if (rgb.y > 0) atomicAdd(gradients[idx].y, sanitize(dx.y));
    if (rgb.z > 0) atomicAdd(gradients[idx].z, sanitize(dx.z));
}

void backward_tf_extinction(const float tc, const float dtau, const vec3 dy) {
    const float tc_mapped = (tc - tf_window_left) / tf_window_width;
    if (tc_mapped < 0.f || tc_mapped >= 1.f || dtau <= 0.f) return;
    const float dx = sum(dy) / dtau;
    // nearest neighbor TODO: stochastic lerp?
    const int idx = int(floor(tc_mapped * tf_size));
    if (dtau > 0) atomicAdd(gradients[idx].w, sanitize(dx));
}

void backward_tf_depth_real(const float tc, const float P_real, const vec3 dy) {
    const float tc_mapped = (tc - tf_window_left) / tf_window_width;
    if (tc_mapped < 0.f || tc_mapped >= 1.f) return;
    const float dx = sum(dy) / max(1e-6, vol_majorant * P_real);
    // nearest neighbor TODO: stochastic lerp?
    const int idx = int(floor(tc_mapped * tf_size));
    atomicAdd(gradients[idx].w, sanitize(dx));
}

void backward_tf_depth_null(const float tc, const float P_real, const vec3 dy) {
    const float tc_mapped = (tc - tf_window_left) / tf_window_width;
    if (tc_mapped < 0.f || tc_mapped >= 1.f) return;
    const float dx = -sum(dy) / max(1e-6, vol_majorant * (1.f - P_real));
    // nearest neighbor TODO: stochastic lerp?
    const int idx = int(floor(tc_mapped * tf_size));
    atomicAdd(gradients[idx].w, sanitize(dx));
}

// ---------------------------------------------------
// path replay backprop

// DDA-based volume sampling
bool sample_volumeDDA_adjoint(const vec3 wpos, const vec3 wdir, out float t, inout vec3 throughput, inout vec3 L, inout uint seed, in vec3 grad) {
    // clip volume
    vec2 near_far;
    if (!intersect_box(wpos, wdir, vol_bb_min, vol_bb_max, near_far)) return false;
    // to index-space
    const vec3 ipos = vec3(vol_inv_model * vec4(wpos, 1));
    const vec3 idir = vec3(vol_inv_model * vec4(wdir, 0)); // non-normalized!
    const vec3 ri = 1.f / idir;
    // march brick grid
    t = near_far.x + 1e-6f;
    float tau = -log(1.f - rng(seed)), mip = MIP_START;
    while (t < near_far.y) {
        const vec3 curr = ipos + t * idir;
#ifdef USE_TRANSFERFUNC
        const float majorant = vol_majorant * tf_lookup(lookup_majorant(curr, int(round(mip))) * vol_inv_majorant).a;
#else
        const float majorant = lookup_majorant(curr, int(round(mip)));
#endif
        const float dt = stepDDA(curr, ri, int(round(mip)));
        t += dt;
        tau -= majorant * dt;
        mip = min(mip + MIP_SPEED_UP, 3.f);
        if (tau > 0) continue; // no collision, step ahead
        t += tau / majorant; // step back to point of collision
        if (t >= near_far.y) break;
#ifdef USE_TRANSFERFUNC
        const float tc = lookup_density(ipos + t * idir, seed) * vol_inv_majorant;
        const vec4 rgba = tf_lookup(tc);
        const float d = vol_majorant * rgba.a;
#else
        const float d = lookup_density(ipos + t * idir, seed);
#endif
        L -= throughput * (1.f - vol_albedo) * lookup_emission(ipos + t * idir, seed) * d * vol_inv_majorant;
        if (rng(seed) * majorant < d) { // check if real or null collision
            throughput *= vol_albedo;
#ifdef USE_TRANSFERFUNC
            throughput *= rgba.rgb;
#endif
            backward_tf_color(tc, rgba.rgb, L * grad);
            // backward_tf_color(tc, vec3(1), grad);
            return true;
        }
        tau = -log(1.f - rng(seed));
        mip = max(0.f, mip - MIP_SPEED_DOWN);
    }
    return false;
}

vec3 path_replay_backprop(vec3 pos, vec3 dir, inout uint seed, vec3 L, const vec3 grad) {
    vec3 throughput = vec3(1);
    bool free_path = true;
    uint n_paths = 0;
    float t, f_p; // t: end of ray segment (i.e. sampled position or out of volume), f_p: last phase function sample for MIS
    // while (sample_volume_adjoint(pos, dir, t, throughput, seed, L, grad)) {
    while (sample_volumeDDA_adjoint(pos, dir, t, throughput, L, seed, grad)) {
    // float pdf;
    // while (sample_volume_raymarch(pos, dir, t, throughput, pdf, seed)) {

        // advance ray
        pos += t * dir;

        // sample light source (environment)
        vec3 w_i;
        const vec4 Le_pdf = sample_environment(rng2(seed), w_i);
        if (Le_pdf.w > 0) {
            f_p = phase_henyey_greenstein(dot(-dir, w_i), vol_phase_g);
            const float mis_weight = 1.f;//show_environment > 0 ? power_heuristic(Le_pdf.w, f_p) : 1.f;
            const float Tr = transmittanceDDA(pos, w_i, seed);
            // const float Tr = transmittance_raymarch(pos, w_i, seed);
            // const vec3 Li = throughput * f_p * mis_weight * Tr * Le_pdf.rgb / Le_pdf.w;
            // L -= Li;
        }

        // early out?
        if (++n_paths >= bounces) { free_path = false; break; }

        // backprop to TF
        {
            // TODO FIXME not matching with sample_volume_adjoint?
            const uint saved_seed = seed;
            // const vec3 ipos = vec3(vol_inv_model * vec4(pos, 1));
            // const float d = lookup_density(ipos, seed);
            // const vec4 rgba = tf_lookup(d * vol_inv_majorant);
            // backward_tf_color(d * vol_inv_majorant, rgba.rgb, L * grad);// / pdf);
            seed = saved_seed;
        }

        // russian roulette
        const float rr_val = luma(throughput);
        if (rr_val < .1f) {
            const float prob = 1 - rr_val;
            if (rng(seed) < prob) { free_path = false; break; }
            throughput /= 1 - prob;
        }

        // scatter ray
        const vec3 scatter_dir = sample_phase_henyey_greenstein(dir, vol_phase_g, rng2(seed));
        f_p = phase_henyey_greenstein(dot(-dir, scatter_dir), vol_phase_g);
        dir = scatter_dir;
    }

    if (free_path && show_environment > 0) {
        const vec3 Le = lookup_environment(dir);
        const float mis_weight = 1.f;//n_paths > 0 ? power_heuristic(f_p, pdf_environment(dir)) : 1.f;
        L -= throughput * mis_weight * Le;
    }

    // return abs(L);
    return luma(abs(L)) <= 1e-6 ? vec3(0) : vec3(1e10, 0, 1e10); // pink of doom
}

// ---------------------------------------------------
// direct volume rendering and irradiance cache

vec3 direct_volume_rendering_irradiance_cache(vec3 pos, vec3 dir, inout uint seed, in vec3 dy) {
    vec3 L = vec3(0);
    // clip volume
    vec2 near_far;
    if (!intersect_box(pos, dir, vol_bb_min, vol_bb_max, near_far)) return show_environment > 0 ? lookup_environment(dir) : vec3(0);
    // to index-space
    const vec3 ipos = vec3(vol_inv_model * vec4(pos, 1));
    const vec3 idir = vec3(vol_inv_model * vec4(dir, 0)); // non-normalized!
    const float dt = (near_far.y - near_far.x) / float(RAYMARCH_STEPS);
    // jitter starting position
    const float jitter = rng(seed) * dt;
    near_far.x += jitter;
    float Tr = exp(-lookup_density(ipos + near_far.x * idir, seed) * jitter);
    const bool partials = !all(equal(vec3(0), dy));
    // ray marching
    for (int i = 0; i < RAYMARCH_STEPS; ++i) {
        const vec3 curr = ipos + min(near_far.x + i * dt, near_far.y) * idir;
#ifdef USE_TRANSFERFUNC
        const float d_real = lookup_density(curr, seed);
        const vec4 rgba = tf_lookup(d_real * vol_inv_majorant);
        const float d = rgba.a * vol_majorant;
        const vec3 Le = vol_albedo * rgba.rgb * irradiance_query(curr, seed);
#else
        const float d = lookup_density(curr, seed);
        const vec3 Le = vol_albedo * irradiance_query(curr, seed);
#endif
        const float dtau = d * dt;
#ifdef USE_TRANSFERFUNC
        // partials
        if (partials) {
            backward_tf_color(d_real * vol_inv_majorant, rgba.rbg, L * dy);
            // TODO partials to extinction
            const float dx = (1 - dtau * i) * dt;
            // backward_tf_extinction(d_real * vol_inv_majorant, dtau, dx * L * dy);
        }
        // accum emission from irradiance cache with geom avg of transmittance along segment
        L += Le * dtau * Tr * exp(-dtau * 0.5);
#endif
        // update transmittance
        Tr *= exp(-dtau);
        if (Tr <= 1e-5) break;
    }
    if (show_environment > 0) L += lookup_environment(dir) * Tr;
    return L;
}

vec3 trace_path_cache(vec3 pos, vec3 dir, inout uint seed) {
    // trace path
    vec3 L = vec3(0), throughput = vec3(1);
    bool free_path = true;
    uint n_paths = 0;
    float t; // t: end of ray segment (i.e. sampled position or out of volume)
    while (sample_volumeDDA(pos, dir, t, throughput, L, seed)) {
        // advance ray
        pos = pos + t * dir;

        // sample light source (environment)
        vec3 w_i;
        const vec4 Le_pdf = sample_environment(rng2(seed), w_i);
        if (Le_pdf.w > 0) {
            const float f_p = phase_isotropic();
            const float mis_weight = show_environment > 0 ? power_heuristic(Le_pdf.w, f_p) : 1.f;
            const float Tr = transmittanceDDA(pos, w_i, seed);
            L += throughput * mis_weight * f_p * Tr * Le_pdf.rgb / Le_pdf.w;
        }

        // early out?
        if (++n_paths >= max(0, bounces-1)) { free_path = false; break; }
        // russian roulette
        const float rr_val = luma(throughput);
        if (rr_val < .1f) {
            const float prob = 1 - rr_val;
            if (rng(seed) < prob) { free_path = false; break; }
            throughput /= 1 - prob;
        }

        // scatter ray
        const vec3 scatter_dir = sample_phase_isotropic(rng2(seed));
        dir = scatter_dir;
    }

    // free path? -> add envmap contribution
    if (free_path && show_environment > 0) {
        const vec3 Le = lookup_environment(dir);
        const float f_p = phase_isotropic();
        const float mis_weight = power_heuristic(f_p, pdf_environment(dir));
        L += throughput * mis_weight * Le;
    }

    return L;
}

void update_cache(vec3 pos, vec3 dir, inout uint seed) {
    float t;
    vec3 Li = vec3(0);
    vec3 throughput = vec3(1);
    if (sample_volumeDDA(pos, dir, t, throughput, Li, seed)) {
        pos += t * dir;

        // sample light source (environment)
        vec3 w_i;
        const vec4 Le_pdf = sample_environment(rng2(seed), w_i);
        if (Le_pdf.w > 0) {
            const float f_p = phase_isotropic();
            const float mis_weight = show_environment > 0 ? power_heuristic(Le_pdf.w, f_p) : 1.f;
            const float Tr = transmittanceDDA(pos, w_i, seed);
            Li += mis_weight * f_p * Tr * Le_pdf.rgb / Le_pdf.w;
        }

        const vec3 scatter_dir = sample_phase_isotropic(rng2(seed));
        Li += trace_path_cache(pos, scatter_dir, seed);
        irradiance_update(vec3(vol_inv_model * vec4(pos, 1)), Li);
    }
}

// ---------------------------------------------------
// main

void main() {
	const ivec2 pixel = ivec2(gl_GlobalInvocationID.xy);
    if (any(greaterThanEqual(pixel, resolution))) return;

    // setup random seed and camera ray
    uint seed = tea(seed * (pixel.y * resolution.x + pixel.x), current_sample, 32);
    const vec3 pos = cam_pos;
    const vec3 dir = view_dir(pixel, resolution, rng2(seed));

    // TODO: !! split up in two shaders and backprop from multiple samples instead !!

    // forward path tracing
    const uint forward_seed = seed;
    const vec3 L = trace_path(pos, dir, seed);
    // update_cache(pos, dir, seed);
    // const vec3 L = direct_volume_rendering_irradiance_cache(pos, dir, seed, vec3(0));

    // compute gradient of l2 loss between Lo (1spp) and reference (Nspp)
    const vec3 L_ref = imageLoad(color_reference, pixel).rgb;
    const vec3 grad = 2 * (L - L_ref);
    
    // replay path to backprop gradients
    seed = forward_seed;
    const vec3 Lr = path_replay_backprop(pos, dir, seed, L, grad);
    // const vec3 Lr = direct_volume_rendering_irradiance_cache(pos, dir, seed, grad);

    // store results
    imageStore(color_prediction, pixel, vec4(mix(imageLoad(color_prediction, pixel).rgb, sanitize(L), 1.f / current_sample), 1));
    imageStore(color_backprop, pixel, vec4(mix(imageLoad(color_backprop, pixel).rgb, sanitize(Lr), 1.f / current_sample), 1));
}<|MERGE_RESOLUTION|>--- conflicted
+++ resolved
@@ -82,17 +82,10 @@
     // add_gradient(ipos, sanitize(dx));
 }
 
-<<<<<<< HEAD
-void backward_tf_color(const float tc, const vec3 rgb, const vec3 dy) {
-    const float tc_mapped = (tc - tf_window_left) / tf_window_width;
-    if (tc_mapped < 0.f || tc_mapped >= 1.f) return;
-    const vec3 dx = dy / max(rgb, vec3(0.001));
-=======
 void backward_tf_color(const float d, const vec3 rgb, const vec3 dy) {
     const float tc = (d - tf_window_left) / tf_window_width;
     const int idx = clamp(int(floor(tc * tf_size)), 0, int(tf_size) - 1);
     const vec3 dx = dy / rgb;
->>>>>>> b960cb7f
     // nearest neighbor TODO: stochastic lerp?
     if (rgb.x > 0) atomicAdd(gradients[idx].x, sanitize(dx.x));
     if (rgb.y > 0) atomicAdd(gradients[idx].y, sanitize(dx.y));
