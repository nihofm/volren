# VolRen

Simple, yet fast OpenGL-based volume path tracer. Supports volumes in isolation lit by a environment map while employing NEE, MIS, RR and a fast volume tracking algorithm published in [Ray Tracing Gems 2](https://link.springer.com/chapter/10.1007/978-1-4842-7185-8_43).
Volumes may be animated and read from OpenVDB, NanoVDB, DICOM or serialized dense or sparse grids. Also supports simple emission and LUT-based transfer functions.

Example rendering of the [Disney cloud](https://www.disneyanimation.com/resources/clouds/) dataset:

<img src="imgs/wdas_cloud.jpg" width="500"/>

# Submodules

Either clone the repository using `--recursive` flag, or run `git submodule update --init --recursive` in the root folder to pull the submodules after cloning.

# Dependencies (Ubuntu)

    apt-get install -y build-essential cmake
    apt-get install -y libx11-dev xorg-dev libopengl-dev freeglut3-dev # OpenGL dependencies
    apt-get install -y libassimp-dev libopenvdb-dev # reduce compile times and enable OpenVDB support
    apt-get install -y python3-dev # for python bindings

# Build

    cmake -S . -B build -DCMAKE_BUILD_TYPE=Release -Wno-dev && cmake --build build --parallel

Currently, only Linux is supported and tested.

# Usage

After building, run the `volren` executable in the root directory. It expects shader source files to be present in `./shader/*`, so make sure to either execute from the root directory or copy the `shader` folder as well when moving the executable.

For command line arguments see the function `init_opengl_from_args()` in `main.cpp` for OpenGL-related arguments and `parse_cmd()` in `main.cpp` for arguments to the renderer. Some example calls are provided below.

In interactive mode, move the camera using the `WASD` and `RFEQ` keys, click and drag the mouse to move the camera and scroll the mousewheel to increase or decrease camera movement speed.
The `F1` key toggles the GUI, where all parameters can also be interactively edited during rendering.
Press `Space` to toggle an animation and `Esc` to terminate the program.

## DICOM grids

While there is basic support to load DICOM volumes via the [Imebra](https://imebra.com/) library, it is impossible to support all of the DICOM standard and you may need to hack the `voldata::DICOMGrid` to fit your needs.
Simple rgba-based transfer functions, as often used in medical rendering contexts, are also supported and can be read from a simple text-based lookup table in the format `%f, %f, %f, %f` per line/entry.

Example rendering of a fullbody CT scan with a transfer function:

<img src="imgs/fullbody_spline.jpg" width="500"/>

## Interactive mode

Start an interactive viewer using the provided volume data and envmap without transfer function:

    ./volren data/smoke.brick data/table_mountain_2_puresky_1k.hdr

Start an interactive viewer using the provided volume data and envmap with transfer function:

    ./volren data/smoke.brick data/table_mountain_2_puresky_1k.hdr data/lut.txt

Example screenshot of an interactive session rendering a explosion cloud from [JangaFX](https://jangafx.com/software/embergen/download/free-vdb-animations/):

<img src="imgs/interactive.jpg" width="500"/>
<<<<<<< HEAD
=======

Example rendering of an industrial CT scan with a transfer function:

<img src="imgs/power_supply.jpg" width="500"/>
>>>>>>> 988d994d

## Offline rendering

Offline render a volume using defaults:

    ./volren data/smoke.brick data/table_mountain_2_puresky_1k.hdr -w 1920 -h 1080 --render

Offline render a volume using some additional command line arguments:

    ./volren data/smoke.brick data/table_mountain_2_puresky_1k.hdr -w 1024 -h 1024 --render --spp 4096 --bounces 128 \
    --albedo 0.8 --phase 0.3 --density 100 --env_strength 3 --env_rot 270 --exposure 3 --gamma 2.0 --cam_fov 40

Expected result of the above command (without alpha channel):

<img src="imgs/example.jpg" width="281"/>

Note that resulting images are saved including alpha to enable blending or masking. Just drop the alpha channel if background color is desired.
If a provided path is a directory, it is assumed to contain discretized grids of a volume animation and all contained volume data will be loaded and rendered in alphanumerical order.
Example public domain volume animation data can be downloaded from [JangxFX](https://jangafx.com/software/embergen/download/free-vdb-animations/), for example.

## Python scripts

For more complex tasks like generating data for ML, see `bindings.cpp` for Python bindings or `scripts/*.py` for some examples.
Note that due to executing python scripts in embedded mode, there is no direct possibility to use arguments for the python scripts, and thus paths and settings need to the provided in the scripts directly. Feel free to add or hack the bindings to your liking.

To setup a python environment using virtualenv:

    virtualenv -p python3 env
    source env/bin/activate
    pip3 install -r scripts/requirements.txt

### COLMAP data generation

Modify `scripts/datagen_colmap.py` to change path to volume data and settings.

    ./volren scripts/datagen_colmap.py --render -w 1024 -h 1024

### DL denoising data generation (using hdf5 in fp16 layout)

Modify `scripts/datagen_denoise.py` to point to your dataset of volume and envmap files.
Creates a randomized HDF5 dataset of noisy and clean image data in fp16 layout. Only color data is exported, but it can easily be extended for auxiliary feature data as well.

    ./volren scripts/datagen_denoise.py --render -w 1024 -h 1024

### Styletransfer

There is a basic styletransfer script using gradient descent on a VGG-based style loss included in `scripts/styletransfer.py`. Look at the beginning of the script for command line arguments. Basic usage is:

    python scripts/styletransfer.py <content_image> <style_image>

Example result using stock photos from [Pexels](https://www.pexels.com/) `python scripts/styletransfer.py imgs/cat.jpg imgs/style.jpg`:

<img src="imgs/p_style.jpg" width="500"/>

# Licence

This code is under MIT license and freely usable, however note that the [Imebra](https://imebra.com/) submodule of the `voldata` library to support DICOM grids is licenced under GPL.<|MERGE_RESOLUTION|>--- conflicted
+++ resolved
@@ -56,13 +56,10 @@
 Example screenshot of an interactive session rendering a explosion cloud from [JangaFX](https://jangafx.com/software/embergen/download/free-vdb-animations/):
 
 <img src="imgs/interactive.jpg" width="500"/>
-<<<<<<< HEAD
-=======
 
 Example rendering of an industrial CT scan with a transfer function:
 
 <img src="imgs/power_supply.jpg" width="500"/>
->>>>>>> 988d994d
 
 ## Offline rendering
 
